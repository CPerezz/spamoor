package blobs

import (
	"context"
	"fmt"
	"math/big"
	"math/rand"
	"sync"
	"sync/atomic"
	"time"

	"golang.org/x/time/rate"
	"gopkg.in/yaml.v3"

	"github.com/ethereum/go-ethereum/core/types"
	"github.com/holiman/uint256"
	"github.com/sirupsen/logrus"
	"github.com/spf13/pflag"

	"github.com/ethpandaops/spamoor/scenariotypes"
	"github.com/ethpandaops/spamoor/spamoor"
	"github.com/ethpandaops/spamoor/txbuilder"
	"github.com/ethpandaops/spamoor/utils"
)

type ScenarioOptions struct {
	TotalCount                  uint64 `yaml:"total_count"`
	Throughput                  uint64 `yaml:"throughput"`
	Sidecars                    uint64 `yaml:"sidecars"`
	MaxPending                  uint64 `yaml:"max_pending"`
	MaxWallets                  uint64 `yaml:"max_wallets"`
	Rebroadcast                 uint64 `yaml:"rebroadcast"`
	BaseFee                     uint64 `yaml:"base_fee"`
	TipFee                      uint64 `yaml:"tip_fee"`
	BlobFee                     uint64 `yaml:"blob_fee"`
	BlobV1Percent               uint64 `yaml:"blob_v1_percent"`
	FuluActivation              uint64 `yaml:"fulu_activation"`
	ThroughputIncrementInterval uint64 `yaml:"throughput_increment_interval"`
	ClientGroup                 string `yaml:"client_group"`
}

type Scenario struct {
	options    ScenarioOptions
	logger     *logrus.Entry
	walletPool *spamoor.WalletPool

	pendingChan   chan bool
	pendingWGroup sync.WaitGroup
}

var ScenarioName = "blobs"
var ScenarioDefaultOptions = ScenarioOptions{
	TotalCount:                  0,
	Throughput:                  0,
	Sidecars:                    1,
	MaxPending:                  0,
	MaxWallets:                  0,
	Rebroadcast:                 120,
	BaseFee:                     20,
	TipFee:                      2,
	BlobFee:                     20,
	ThroughputIncrementInterval: 0,
<<<<<<< HEAD
	BlobV1Percent:               50,
	FuluActivation:              0,
=======
	ClientGroup:                 "",
>>>>>>> 874b413f
}
var ScenarioDescriptor = scenariotypes.ScenarioDescriptor{
	Name:           ScenarioName,
	Description:    "Send simple blob transactions",
	DefaultOptions: ScenarioDefaultOptions,
	NewScenario:    newScenario,
}

func newScenario(logger logrus.FieldLogger) scenariotypes.Scenario {
	return &Scenario{
		logger: logger.WithField("scenario", ScenarioName),
	}
}

func (s *Scenario) Flags(flags *pflag.FlagSet) error {
	flags.Uint64VarP(&s.options.TotalCount, "count", "c", ScenarioDefaultOptions.TotalCount, "Total number of blob transactions to send")
	flags.Uint64VarP(&s.options.Throughput, "throughput", "t", ScenarioDefaultOptions.Throughput, "Number of blob transactions to send per slot")
	flags.Uint64VarP(&s.options.Sidecars, "sidecars", "b", ScenarioDefaultOptions.Sidecars, "Number of blob sidecars per blob transactions")
	flags.Uint64Var(&s.options.MaxPending, "max-pending", ScenarioDefaultOptions.MaxPending, "Maximum number of pending transactions")
	flags.Uint64Var(&s.options.MaxWallets, "max-wallets", ScenarioDefaultOptions.MaxWallets, "Maximum number of child wallets to use")
	flags.Uint64Var(&s.options.Rebroadcast, "rebroadcast", ScenarioDefaultOptions.Rebroadcast, "Number of seconds to wait before re-broadcasting a transaction")
	flags.Uint64Var(&s.options.BaseFee, "basefee", ScenarioDefaultOptions.BaseFee, "Max fee per gas to use in blob transactions (in gwei)")
	flags.Uint64Var(&s.options.TipFee, "tipfee", ScenarioDefaultOptions.TipFee, "Max tip per gas to use in blob transactions (in gwei)")
	flags.Uint64Var(&s.options.BlobFee, "blobfee", ScenarioDefaultOptions.BlobFee, "Max blob fee to use in blob transactions (in gwei)")
	flags.Uint64Var(&s.options.BlobV1Percent, "blob-v1-percent", ScenarioDefaultOptions.BlobV1Percent, "Percentage of blob transactions to be submitted with the v1 wrapper format")
	flags.Uint64Var(&s.options.FuluActivation, "fulu-activation", ScenarioDefaultOptions.FuluActivation, "Unix timestamp of the Fulu activation")
	flags.Uint64Var(&s.options.ThroughputIncrementInterval, "throughput-increment-interval", ScenarioDefaultOptions.ThroughputIncrementInterval, "Increment the throughput every interval (in sec).")
	flags.StringVar(&s.options.ClientGroup, "client-group", ScenarioDefaultOptions.ClientGroup, "Client group to use for sending transactions")
	return nil
}

func (s *Scenario) Init(walletPool *spamoor.WalletPool, config string) error {
	s.walletPool = walletPool

	if config != "" {
		err := yaml.Unmarshal([]byte(config), &s.options)
		if err != nil {
			return fmt.Errorf("failed to unmarshal config: %w", err)
		}
	}

	if s.options.MaxWallets > 0 {
		walletPool.SetWalletCount(s.options.MaxWallets)
	} else if s.options.TotalCount > 0 {
		if s.options.TotalCount < 1000 {
			walletPool.SetWalletCount(s.options.TotalCount)
		} else {
			walletPool.SetWalletCount(1000)
		}
	} else {
		if s.options.Throughput*10 < 1000 {
			walletPool.SetWalletCount(s.options.Throughput * 10)
		} else {
			walletPool.SetWalletCount(1000)
		}
	}

	if s.options.TotalCount == 0 && s.options.Throughput == 0 {
		return fmt.Errorf("neither total count nor throughput limit set, must define at least one of them (see --help for list of all flags)")
	}

	if s.options.MaxPending > 0 {
		s.pendingChan = make(chan bool, s.options.MaxPending)
	}

	return nil
}

func (s *Scenario) Config() string {
	yamlBytes, _ := yaml.Marshal(&s.options)
	return string(yamlBytes)
}

func (s *Scenario) Run(ctx context.Context) error {
	txIdxCounter := uint64(0)
	pendingCount := atomic.Int64{}
	txCount := atomic.Uint64{}
	var lastChan chan bool

	s.logger.Infof("starting scenario: %s", ScenarioName)
	defer s.logger.Infof("scenario %s finished.", ScenarioName)

	initialRate := rate.Limit(float64(s.options.Throughput) / float64(utils.SecondsPerSlot))
	if initialRate == 0 {
		initialRate = rate.Inf
	}
	limiter := rate.NewLimiter(initialRate, 1)

	if s.options.ThroughputIncrementInterval != 0 {
		go func() {
			ticker := time.NewTicker(time.Duration(s.options.ThroughputIncrementInterval) * time.Second)
			for {
				select {
				case <-ticker.C:
					throughput := limiter.Limit() * 12
					newThroughput := throughput + 1
					s.logger.Infof("Increasing throughput from %.3f to %.3f", throughput, newThroughput)
					limiter.SetLimit(rate.Limit(float64(newThroughput) / float64(utils.SecondsPerSlot)))
				case <-ctx.Done():
					return
				}
			}
		}()
	}

	for {
		if err := limiter.Wait(ctx); err != nil {
			if ctx.Err() != nil {
				break
			}

			s.logger.Debugf("rate limited: %s", err.Error())
			time.Sleep(100 * time.Millisecond)
			continue
		}

		txIdx := txIdxCounter
		txIdxCounter++

		if s.pendingChan != nil {
			// await pending transactions
			s.pendingChan <- true
		}
		pendingCount.Add(1)
		currentChan := make(chan bool, 1)

		go func(txIdx uint64, lastChan, currentChan chan bool) {
			defer func() {
				pendingCount.Add(-1)
				currentChan <- true
			}()

			logger := s.logger
			tx, client, wallet, txVersion, err := s.sendBlobTx(ctx, txIdx, func() {
				if s.pendingChan != nil {
					time.Sleep(100 * time.Millisecond)
					<-s.pendingChan
				}
			})
			if client != nil {
				logger = logger.WithField("rpc", client.GetName())
			}
			if tx != nil {
				logger = logger.WithField("nonce", tx.Nonce())
			}
			if wallet != nil {
				logger = logger.WithField("wallet", s.walletPool.GetWalletName(wallet.GetAddress()))
			}
			if lastChan != nil {
				<-lastChan
				close(lastChan)
			}
			if err != nil {
				logger.Warnf("could not send blob transaction: %v", err)
				<-s.pendingChan
				return
			}

			txCount.Add(1)
			logger.Infof("sent blob tx #%6d: %v (%v sidecars, v%v)", txIdx+1, tx.Hash().String(), len(tx.BlobTxSidecar().Blobs), txVersion)
		}(txIdx, lastChan, currentChan)

		lastChan = currentChan

		count := txCount.Load() + uint64(pendingCount.Load())
		if s.options.TotalCount > 0 && count >= s.options.TotalCount {
			break
		}
	}
	<-lastChan
	close(lastChan)

	s.logger.Infof("finished sending transactions, awaiting block inclusion...")
	s.pendingWGroup.Wait()

	return nil
}

<<<<<<< HEAD
func (s *Scenario) sendBlobTx(ctx context.Context, txIdx uint64, onComplete func()) (*types.Transaction, *txbuilder.Client, *txbuilder.Wallet, uint8, error) {
	client := s.walletPool.GetClient(spamoor.SelectClientByIndex, int(txIdx))
=======
func (s *Scenario) sendBlobTx(ctx context.Context, txIdx uint64, onComplete func()) (*types.Transaction, *txbuilder.Client, *txbuilder.Wallet, error) {
	client := s.walletPool.GetClient(spamoor.SelectClientByIndex, int(txIdx), s.options.ClientGroup)
>>>>>>> 874b413f
	wallet := s.walletPool.GetWallet(spamoor.SelectWalletByIndex, int(txIdx))
	transactionSubmitted := false

	defer func() {
		if !transactionSubmitted {
			onComplete()
		}
	}()

	var feeCap *big.Int
	var tipCap *big.Int
	var blobFee *big.Int

	if s.options.BaseFee > 0 {
		feeCap = new(big.Int).Mul(big.NewInt(int64(s.options.BaseFee)), big.NewInt(1000000000))
	}
	if s.options.TipFee > 0 {
		tipCap = new(big.Int).Mul(big.NewInt(int64(s.options.TipFee)), big.NewInt(1000000000))
	}
	if s.options.BlobFee > 0 {
		blobFee = new(big.Int).Mul(big.NewInt(int64(s.options.BlobFee)), big.NewInt(1000000000))
	}

	if feeCap == nil || tipCap == nil {
		var err error
		feeCap, tipCap, err = client.GetSuggestedFee(s.walletPool.GetContext())
		if err != nil {
			return nil, client, wallet, 0, err
		}
	}

	if feeCap.Cmp(big.NewInt(1000000000)) < 0 {
		feeCap = big.NewInt(1000000000)
	}
	if tipCap.Cmp(big.NewInt(1000000000)) < 0 {
		tipCap = big.NewInt(1000000000)
	}
	if blobFee == nil {
		blobFee = big.NewInt(1000000000)
	}

	blobCount := uint64(rand.Int63n(int64(s.options.Sidecars)) + 1)
	blobRefs := make([][]string, blobCount)
	for i := 0; i < int(blobCount); i++ {
		blobLabel := fmt.Sprintf("0x1611AA0000%08dFF%02dFF%04dFEED", txIdx, i, 0)

		specialBlob := rand.Intn(50)
		switch specialBlob {
		case 0: // special blob commitment - all 0x0
			blobRefs[i] = []string{"0x0"}
		case 1, 2: // reuse well known blob
			blobRefs[i] = []string{"repeat:0x42:1337"}
		case 3, 4: // duplicate commitment
			if i == 0 {
				blobRefs[i] = []string{blobLabel, "random"}
			} else {
				blobRefs[i] = []string{"copy:0"}
			}

		default: // random blob data
			blobRefs[i] = []string{blobLabel, "random"}
		}
	}

	toAddr := s.walletPool.GetWallet(spamoor.SelectWalletByIndex, int(txIdx)+1).GetAddress()
	blobTx, err := txbuilder.BuildBlobTx(&txbuilder.TxMetadata{
		GasFeeCap:  uint256.MustFromBig(feeCap),
		GasTipCap:  uint256.MustFromBig(tipCap),
		BlobFeeCap: uint256.MustFromBig(blobFee),
		Gas:        21000,
		To:         &toAddr,
		Value:      uint256.NewInt(0),
	}, blobRefs)
	if err != nil {
		return nil, client, wallet, 0, err
	}

	tx, err := wallet.BuildBlobTx(blobTx)
	if err != nil {
		return nil, nil, wallet, 0, err
	}

	rebroadcast := 0
	if s.options.Rebroadcast > 0 {
		rebroadcast = 10
	}

	var txBytes []byte
	txVersion := uint8(0)
	sendAsV1 := time.Now().Unix() > int64(s.options.FuluActivation) && rand.Intn(100) < int(s.options.BlobV1Percent) // 50% chance for v1
	if sendAsV1 {
		txBytes, err = txbuilder.MarshalBlobV1Tx(tx)
		if err != nil {
			return nil, nil, wallet, 0, err
		}
		txVersion = 1
	}

	s.pendingWGroup.Add(1)
	transactionSubmitted = true
	err = s.walletPool.GetTxPool().SendTransaction(ctx, wallet, tx, &txbuilder.SendTransactionOptions{
		Client:              client,
		MaxRebroadcasts:     rebroadcast,
		RebroadcastInterval: time.Duration(s.options.Rebroadcast) * time.Second,
		TransactionBytes:    txBytes,
		OnConfirm: func(tx *types.Transaction, receipt *types.Receipt, err error) {
			defer func() {
				onComplete()
				s.pendingWGroup.Done()
			}()

			if err != nil {
				s.logger.WithField("rpc", client.GetName()).Warnf("blob tx %6d: await receipt failed: %v", txIdx+1, err)
				return
			}
			if receipt == nil {
				return
			}

			effectiveGasPrice := receipt.EffectiveGasPrice
			if effectiveGasPrice == nil {
				effectiveGasPrice = big.NewInt(0)
			}
			blobGasPrice := receipt.BlobGasPrice
			if blobGasPrice == nil {
				blobGasPrice = big.NewInt(0)
			}
			feeAmount := new(big.Int).Mul(effectiveGasPrice, big.NewInt(int64(receipt.GasUsed)))
			totalAmount := new(big.Int).Add(tx.Value(), feeAmount)
			wallet.SubBalance(totalAmount)

			gweiTotalFee := new(big.Int).Div(feeAmount, big.NewInt(1000000000))
			gweiBaseFee := new(big.Int).Div(effectiveGasPrice, big.NewInt(1000000000))
			gweiBlobFee := new(big.Int).Div(blobGasPrice, big.NewInt(1000000000))

			s.logger.WithField("rpc", client.GetName()).Debugf(" transaction %d confirmed in block #%v. total fee: %v gwei (base: %v, blob: %v)", txIdx+1, receipt.BlockNumber.String(), gweiTotalFee, gweiBaseFee, gweiBlobFee)
		},
		LogFn: func(client *txbuilder.Client, retry int, rebroadcast int, err error) {
			logger := s.logger.WithField("rpc", client.GetName())
			if retry > 0 {
				logger = logger.WithField("retry", retry)
			}
			if rebroadcast > 0 {
				logger = logger.WithField("rebroadcast", rebroadcast)
			}
			if err != nil {
				logger.Debugf("failed sending blob tx %6d: %v", txIdx+1, err)
			} else if retry > 0 || rebroadcast > 0 {
				logger.Debugf("successfully sent blob tx %6d", txIdx+1)
			}
		},
	})
	if err != nil {
		// reset nonce if tx was not sent
		wallet.ResetPendingNonce(s.walletPool.GetContext(), client)

		return nil, client, wallet, 0, err
	}

	return tx, client, wallet, txVersion, nil
}<|MERGE_RESOLUTION|>--- conflicted
+++ resolved
@@ -60,12 +60,9 @@
 	TipFee:                      2,
 	BlobFee:                     20,
 	ThroughputIncrementInterval: 0,
-<<<<<<< HEAD
 	BlobV1Percent:               50,
 	FuluActivation:              0,
-=======
 	ClientGroup:                 "",
->>>>>>> 874b413f
 }
 var ScenarioDescriptor = scenariotypes.ScenarioDescriptor{
 	Name:           ScenarioName,
@@ -244,13 +241,8 @@
 	return nil
 }
 
-<<<<<<< HEAD
 func (s *Scenario) sendBlobTx(ctx context.Context, txIdx uint64, onComplete func()) (*types.Transaction, *txbuilder.Client, *txbuilder.Wallet, uint8, error) {
-	client := s.walletPool.GetClient(spamoor.SelectClientByIndex, int(txIdx))
-=======
-func (s *Scenario) sendBlobTx(ctx context.Context, txIdx uint64, onComplete func()) (*types.Transaction, *txbuilder.Client, *txbuilder.Wallet, error) {
 	client := s.walletPool.GetClient(spamoor.SelectClientByIndex, int(txIdx), s.options.ClientGroup)
->>>>>>> 874b413f
 	wallet := s.walletPool.GetWallet(spamoor.SelectWalletByIndex, int(txIdx))
 	transactionSubmitted := false
 
