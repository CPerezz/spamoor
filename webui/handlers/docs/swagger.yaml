--- conflicted
+++ resolved
@@ -119,7 +119,6 @@
     properties:
       group:
         description: Single group for backward compatibility
-<<<<<<< HEAD
         type: string
       groups:
         description: Multiple groups
@@ -130,8 +129,6 @@
   api.UpdateClientNameRequest:
     properties:
       name_override:
-=======
->>>>>>> 07dbc58a
         type: string
       groups:
         description: Multiple groups
